--- conflicted
+++ resolved
@@ -17,13 +17,11 @@
 # for accidental or malicious requests.
 max_rows = 1000
 
-<<<<<<< HEAD
+
 [api.tls]
 # Enable HTTPS endpoints locally using a self-signed certificate.
 enabled = false
 
-=======
->>>>>>> 11b7fca8
 [db]
 # Port to use for the local database URL.
 port = 54322
